use std::io::prelude::*;
use std::num::NonZero;
use std::path::{Path, PathBuf};
use std::sync::mpsc::Receiver;
use std::time::Duration;
use std::{fs, thread};

use anyhow::Context;
use byte_unit::Byte;
use clap::{Parser, ValueEnum};
use exponential_backoff::Backoff;
use flate2::write::GzEncoder;
use flate2::Compression;
use indicatif::{ProgressBar, ProgressStyle};
use mime::Mime;
use rayon::iter::{ParallelBridge as _, ParallelIterator};
use rayon::{ThreadPool, ThreadPoolBuilder};
use ureq::{Agent, AgentBuilder};

mod byte_count;
mod csv;
mod mime;
mod nd_json;

/// A tool to import massive datasets into Meilisearch by sending them in batches.
#[derive(Debug, Parser, Clone)]
#[command(name = "meilisearch-importer")]
struct Opt {
    /// The URL of your instance. You can find it on the main project page on the Cloud.
    /// It looks like the following:
    ///
    /// https://ms-************.sfo.meilisearch.io
    #[structopt(long)]
    url: String,

    /// The index name you want to send your documents in.
    #[structopt(long)]
    index: String,

    /// The name of the field that must be used by Meilisearch to uniquely identify your documents.
    /// If not specified here, Meilisearch will try it's best to guess it.
    #[structopt(long)]
    primary_key: Option<String>,

    /// The API key to access Meilisearch. This API key must have the `documents.add` right.
    /// The Master Key and the Default Admin API Key can be used to send documents.
    #[structopt(long)]
    api_key: Option<String>,

    /// The delimiter to use for the CSV files.
    #[structopt(long, default_value_t = b',')]
    csv_delimiter: u8,

    /// A list of file paths that are streamed and sent to Meilisearch in batches,
    /// where content can come from stdin using the special minus (-) path.
    #[structopt(long, num_args(1..))]
    files: Vec<PathBuf>,

    /// The file format to use. Overrides auto-detection, useful for stdin input (-).
    #[structopt(long)]
    format: Option<Mime>,

    /// The size of the batches sent to Meilisearch.
    #[structopt(long, default_value = "20 MiB")]
    batch_size: Byte,

    /// The number of parallel jobs to use when uploading data.
    ///
    /// Be careful to make sure your data can be sent in batches and order of the documents doesn't matter.
    /// Also make sure not to overload the Meilisearch instance with too many jobs.
    #[structopt(long, default_value = "1")]
    jobs: NonZero<usize>,

    /// The number of batches to skip. Useful when the upload stopped for some reason.
    #[structopt(long)]
    skip_batches: Option<u64>,

    /// Tells us to read data from stdin and to use the provided format.
    #[structopt(long, conflicts_with("files"))]
    stdin: Option<Mime>,

    /// The operation to perform when uploading a document.
    #[arg(
        long,
        value_name = "OPERATION",
        num_args = 0..=1,
        default_value_t = DocumentOperation::AddOrReplace,
        value_enum
    )]
    upload_operation: DocumentOperation,
}

#[derive(ValueEnum, Copy, Clone, Debug, PartialEq, Eq)]
enum DocumentOperation {
    AddOrReplace,
    AddOrUpdate,
}

fn send_data(
    opt: &Opt,
    agent: &Agent,
    upload_operation: DocumentOperation,
    pb: &ProgressBar,
    mime: &Mime,
    data: &[u8],
) -> anyhow::Result<()> {
    let api_key = opt.api_key.clone();
    let mut url = format!("{}/indexes/{}/documents", opt.url, opt.index);
    if let Some(primary_key) = &opt.primary_key {
        url = format!("{}?primaryKey={}", url, primary_key);
    }

    let mut encoder = GzEncoder::new(Vec::new(), Compression::default());
    encoder.write_all(data)?;
    let data = encoder.finish()?;

    let retries = 20;
    let min = Duration::from_millis(100); // 10ms
    let max = Duration::from_secs(60 * 60); // 1h
    let backoff = Backoff::new(retries, min, max);

    for (attempt, duration) in backoff.into_iter().enumerate() {
        let mut request = match upload_operation {
            DocumentOperation::AddOrReplace => agent.post(&url),
            DocumentOperation::AddOrUpdate => agent.put(&url),
        };
        request = request.set("Content-Type", mime.as_str());
        request = request.set("Content-Encoding", "gzip");
        request = request.set("X-Meilisearch-Client", "Meilisearch Importer");

        if let Some(api_key) = &api_key {
            request = request.set("Authorization", &format!("Bearer {}", api_key));
        }

        match request.send_bytes(&data) {
            Ok(response) if matches!(response.status(), 200..=299) => return Ok(()),
            Ok(response) => {
                let e = response.into_string()?;
                pb.println(format!("Attempt #{attempt}: {e}"));
                thread::sleep(duration);
            }
            Err(e) => {
                pb.println(format!("Attempt #{attempt}: {e}"));
                thread::sleep(duration);
            }
        }
    }

    anyhow::bail!("Too many errors. Stopping the retries.")
}

fn main() -> anyhow::Result<()> {
    let opt = Opt::parse();
    let agent = AgentBuilder::new().timeout(Duration::from_secs(30)).build();
    let files = match opt.stdin {
        Some(_) => vec![PathBuf::from("-")],
        None => opt.files.clone(),
    };

    // for each files present in the argument
    for path in files {
        // check if the file exists
        if path != Path::new("-") && !path.exists() {
            anyhow::bail!("The file {:?} does not exist", path);
        }

        // get the mime type from either the stdin argument, the format argument if provided or from
        // the extension of the file.
        let mime = match opt.stdin {
            Some(mime) => mime,
            None => match opt.format {
                Some(mime) => mime,
                None => Mime::from_path(&path).context("Could not find the mime type")?,
            },
        };

        let pool = ThreadPoolBuilder::new().num_threads(opt.jobs.get()).build()?;

        let file_size = if path == Path::new("-") { 0 } else { fs::metadata(&path)?.len() };
        let size = opt.batch_size.as_u64() as usize;
        let nb_chunks = file_size / size as u64;
<<<<<<< HEAD
        let pb =
            if file_size > 0 { ProgressBar::new(nb_chunks) } else { ProgressBar::new_spinner() };
=======
        let progress_style =
            ProgressStyle::with_template("{wide_bar} {pos}/{len} [{per_sec}] ({eta})").unwrap();
        let pb = ProgressBar::new(nb_chunks).with_style(progress_style);
>>>>>>> 17b00265
        pb.inc(0);

        match mime {
            Mime::Json => {
                if opt.skip_batches.zip(pb.length()).map_or(true, |(s, l)| s > l) {
                    let data = fs::read_to_string(path)?;
                    send_data(&opt, &agent, opt.upload_operation, &pb, &mime, data.as_bytes())?;
                }
                pb.inc(1);
            }
            Mime::NdJson => {
                thread::scope(|s| {
                    let (tx, rx) = std::sync::mpsc::sync_channel(100);
                    let producer_handle = s.spawn(move || {
                        for chunk in nd_json::NdJsonChunker::new(path, size) {
                            tx.send(chunk)?;
                        }
                        Ok(()) as anyhow::Result<()>
                    });

                    let sender_handle =
                        s.spawn(|| send_producer_in_parallel(&opt, &agent, &pb, &pool, &mime, rx));

                    producer_handle.join().unwrap()?;
                    sender_handle.join().unwrap()?;

                    Ok(()) as anyhow::Result<()>
                })?;
            }
            Mime::Csv => {
                thread::scope(|s| {
                    let (tx, rx) = std::sync::mpsc::sync_channel(100);
                    let producer_handle = s.spawn(move || {
                        for chunk in csv::CsvChunker::new(path, size, opt.csv_delimiter) {
                            tx.send(chunk)?;
                        }
                        Ok(()) as anyhow::Result<()>
                    });

                    let sender_handle =
                        s.spawn(|| send_producer_in_parallel(&opt, &agent, &pb, &pool, &mime, rx));

                    producer_handle.join().unwrap()?;
                    sender_handle.join().unwrap()?;

                    Ok(()) as anyhow::Result<()>
                })?;
            }
        }
    }

    Ok(())
}

fn send_producer_in_parallel(
    opt: &Opt,
    agent: &Agent,
    pb: &ProgressBar,
    pool: &ThreadPool,
    mime: &Mime,
    rx: Receiver<Vec<u8>>,
) -> anyhow::Result<()> {
    pool.install(|| {
        rx.into_iter().par_bridge().try_for_each(|chunk| {
            if opt.skip_batches.zip(pb.length()).map_or(true, |(s, l)| s > l) {
                send_data(&opt, &agent, opt.upload_operation, &pb, &mime, &chunk)?;
            }
            pb.inc(1);
            Ok(()) as anyhow::Result<()>
        })
    })
}<|MERGE_RESOLUTION|>--- conflicted
+++ resolved
@@ -179,14 +179,13 @@
         let file_size = if path == Path::new("-") { 0 } else { fs::metadata(&path)?.len() };
         let size = opt.batch_size.as_u64() as usize;
         let nb_chunks = file_size / size as u64;
-<<<<<<< HEAD
-        let pb =
-            if file_size > 0 { ProgressBar::new(nb_chunks) } else { ProgressBar::new_spinner() };
-=======
-        let progress_style =
-            ProgressStyle::with_template("{wide_bar} {pos}/{len} [{per_sec}] ({eta})").unwrap();
-        let pb = ProgressBar::new(nb_chunks).with_style(progress_style);
->>>>>>> 17b00265
+        let pb = if file_size > 0 {
+            let progress_style =
+                ProgressStyle::with_template("{wide_bar} {pos}/{len} [{per_sec}] ({eta})").unwrap();
+            ProgressBar::new(nb_chunks).with_style(progress_style)
+        } else {
+            ProgressBar::new_spinner()
+        };
         pb.inc(0);
 
         match mime {
